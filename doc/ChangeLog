#--------------------------------------------------------------------------
# File and Version Information:
#  $Id$
#
# Description:
#  ChangeLog file for package PSXtcInput
#------------------------------------------------------------------------

Package author: Andy Salnikov

Please describe any modifications that you made to the package in the
reverse time order.

<<<<<<< HEAD
Tag: V00-14-10
2014-07-18 Christopher O'Grady
- Fix/simplify timestamp sorting.  Previous code failed on
  xppi0414 run 61.

=======
Tag: V00-15-00
2014-07-18 David Schneider
- Control stream support: trac ticket #279. Look for matching dgrams for an
  event. Use rough second and fiducial match.
- add methods to fill event/env from dgram list. control vs DAQ and transition
  type affects fill.
- do not clear AliasMap, merge aliases, trac ticket #314
- API change: store XtcInput::DgramList rather than Pds::Dgram in Event
- new [psana] config parameter: first_control_stream  (defaults to 80)
- new [psana] config parameter: max_stream_clock_diff (defaults to 85)
  this is max difference in seconds.
	
>>>>>>> 334b5b62
Tag: V00-14-09
2014-07-18 Christopher O'Grady
- Add Index::end method to allow user to indicate when they
  are done with accessing a file randomly (sends an EndRun transition)

Tag: V00-14-08
2014-06-23 Christopher O'Grady
- Handle large events more intelligently (previously would crash if
  event exceeded maximum size).  Also fix bug where
  if an index file was missing, it was still in the xtc file list.
  Now those two lists of files should be more "synchronized".

Tag: V00-14-07
2014-06-16 David Schneider
- keep counter for events to pass to epicsStore.store function:
  Allows epicsStore to save later pv from multiple IOC recorders
  Allows Translator to translate timetool pvs, trac ticket #310

Tag: V00-14-06
2014-06-13 Christopher O'Grady
- Fix a crash when jumping to last event in a file.

Tag: V00-14-05
2014-05-13 Christopher O'Grady
- Add support for ioc recorder streams that are integrated
  with the DAQ.  If an index file is not found, now a warning
  is just printed (before it used to be fatal).

Tag: V00-14-04
2014-05-13 Christopher O'Grady
- Forgot to commit two of the files.  Try again.

Tag: V00-14-03
2014-05-13 Christopher O'Grady
- Change to use new EventTime object for index event selection.
  (allows use of fiducial in timestamp comparison).
  Eliminate some indexing-related exceptions and use fatal MsgLog instead.
  Search for configure/beginrun transitions better (previously
  assumed they were the first and second transition in a chunk0).
  Fix case with multiple EpicsArch generators where an older non-event
  datagram could incorrectly overwrite the values from a newer
  non-event datagram.

Tag: V00-14-01
2014-04-25 Christopher O'Grady
- move creation of DamageMap object.  Fixes crash when multiple
  event-datagrams are returned by the DgramSource (previously
  evnt.put(DamageMap) would have been called multiple times)
	
Tag: V00-14-00
2014-04-16 Christopher O'Grady
- many changes to support xtc indexing
	
Tag: V00-13-00
2014-03-13 Andy Salnikov
- get run number from BeginRun transition's env field

Tag: V00-12-01
2014-03-11 Andy Salnikov
- implement skipping of the Map datagrams if it is the first datagram 
  in a file 

Tag: V00-12-00
2014-02-26 Andy Salnikov
- some redesign/refactoring to simplify multi-process psana implementation
- new concept of datagram source and new interface for it (IDatagramSource)
- XtcInputModuleBase now uses IDatagramSource to abstract datagram iteration
- damage policy code moved to a separate class (DamagePolicy) which can
  be reused by other modules
- DgramSourceFile is an implementation of IDatagramSource which reads data 
  from XTC files (actually from datagram reader queue)

Tag: V00-11-00
2014-01-13 Andy Salnikov
- alias support: input module fills alias map 

Tag: V00-10-02
2013-11-07 David Schneider
- update XtcEventId to work with PSEvt V00-07-03
- add DamageMap to Event, populate with xtc damage
- add configurable DamagePolicy to decide when to store damaged xtc

Tag: V00-10-01
2013-10-24 Andy Salnikov
- use datagram header data (env) to filter L3T events

Tag: V00-10-00
2013-10-07 Andy Salnikov
- adding support for filtering rejected L3T events
- rejected events are rejected by default, option psana.l3t-accept-only=0
  can be used to get back to pass-all mode

Tag: V00-09-03
2013-10-02 Andy Salnikov
- one method name changed in Epics::ConfigV1 class

Tag: V00-09-02
2013-09-17 Andy Salnikov
- documentation generation changed in SConsTools, updating SConscript

Tag: V00-09-01
2013-05-22 Andy Salnikov
- cleaning up doxygen comments

Tag: V00-09-00
2013-04-23 Andy Salnikov
- split XtcInputModule into two classes, base class XtcInputModuleBase
  will be also used by shmem input module

Tag: V00-08-01
2013-03-15 Andy Salnikov
- small changes in epics classes interfaces

Tag: V00-08-00
2013-03-14 Andy Salnikov
- EventId class adds ticks() method to the interface

Tag: V00-07-00
2013-02-12 Andy Salnikov
- use correct instance of configuration service to get parameters
- some parameters have to read in constructor, they may change by the 
  time of beginJob()

Tag: V00-06-00
2013-01-16 Andy Salnikov
- XtcInput interfaces changed, fixing dependencies here

Tag: V00-05-00
2012-09-11 Andy Salnikov
- EventId interface defines new methods, implement them here in XtcEventId

Tag: V00-04-03
2012-07-12 Andy Salnikov
- DgramReader constructor changed, updating dependencies

Tag: V00-04-02
2012-07-09 Andy Salnikov
- MergeMode moved to a separate file, update dependencies

Tag: V00-04-01
2012-07-06 Andy Salnikov
- changed default max datagram size to 128MB

Tag: V00-04-00
2012-05-01 Andy Salnikov
- populate EpicsStore with aliases when converting Epics::ConfigV1

Tag: V00-03-01
2012-03-27 Andy Salnikov
- added event data conversion for Configure transition, there are some
  "event-like" data objects such as BLD

Tag: V00-03-00
2012-03-12 Andy Salnikov
- add option "skip-epics" to XtcInputModule, default is true, if set to 
  false than all EPICS-only datagrams are passed to framework as well

Tag: V00-02-00
2012-03-08 Andy Salnikov
- add datagram object to event in all transition types including configure
- need to pass event object to beginJob/endJob, interface change 

Tag: V00-01-02
2012-02-06 Andy Salnikov
- XtcInputModule will now skip events that contain EPICS data only,
  EPICS data in environment is still updated from those skipped events.
- This is done to better support event filtering

Tag: V00-01-01
2012-01-27 Andy Salnikov
- Pds::ClockTime array in XtcInputModule class was default-initialized 
  which left ClockTime members uninitialized

Tag: V00-01-00
2011-10-04 Andy Salnikov
- implemented event skipping and max event number

Tag: V00-00-13
2011-10-04 Andy Salnikov
- XtcInputModule now adds EventId and datagram objects to the event in
  beginRun and beginCalibCyle, run number can be extracted in beginRun()

Tag: V00-00-12
2011-06-17 Andy Salnikov
- changed default datagram size to 32MB

Tag: V00-00-11
2011-05-06 Andy Salnikov
- improve doxygenated comments

Tag: V00-00-10
2011-03-31 Andy Salnikov
- XtcInputModule: added some debugging info

Tag: V00-00-09
2011-03-29 Andy Salnikov
- XtcInputModule sets correct run number in the Event ID

Tag: V00-00-08
2011-03-28 Andy Salnikov
- Unconfigure transition does not stop job, multiple configures
  possible (warning will be printed if more than one).

Tag: V00-00-07
2011-03-28 Andy Salnikov
- XtcInputModule now fills epicsstore with EPICS data

Tag: V00-00-06
2011-03-22 Andy Salnikov
- implemented merging of the control transitions

Tag: V00-00-05
2011-03-20 Andy Salnikov
- added implementation of the event ID class

Tag: V00-00-04
2011-01-31 Andy Salnikov
- renamed this package to PSXtcInput
- use ErrSvc::Issue for exceptions' base class

Tag: V00-00-03
2011-01-27 Andy Salnikov
- fix properties on files

Tag: V00-00-02
2011-01-27 Andy Salnikov
- added exception classes
- started implementation of the event filling part

Tag: V00-00-01
2011-01-26 Andy Salnikov
- retag with standard tag, good for nightly

Tag: andy-20110126-02
2011-01-26 Andy Salnikov
- moved common classes to new package XtcInput

Tag: andy-20110126-01
2011-01-26 Andy Salnikov
- copied few classes from translator
- added XtcInputModule class
- common classes will probably be moved to XtcInput package<|MERGE_RESOLUTION|>--- conflicted
+++ resolved
@@ -11,13 +11,6 @@
 Please describe any modifications that you made to the package in the
 reverse time order.
 
-<<<<<<< HEAD
-Tag: V00-14-10
-2014-07-18 Christopher O'Grady
-- Fix/simplify timestamp sorting.  Previous code failed on
-  xppi0414 run 61.
-
-=======
 Tag: V00-15-00
 2014-07-18 David Schneider
 - Control stream support: trac ticket #279. Look for matching dgrams for an
@@ -29,8 +22,12 @@
 - new [psana] config parameter: first_control_stream  (defaults to 80)
 - new [psana] config parameter: max_stream_clock_diff (defaults to 85)
   this is max difference in seconds.
-	
->>>>>>> 334b5b62
+
+Tag: V00-14-10
+2014-07-18 Christopher O'Grady
+- Fix/simplify timestamp sorting.  Previous code failed on
+  xppi0414 run 61.
+
 Tag: V00-14-09
 2014-07-18 Christopher O'Grady
 - Add Index::end method to allow user to indicate when they
